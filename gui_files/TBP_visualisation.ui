--- conflicted
+++ resolved
@@ -126,7 +126,7 @@
 hr { height: 1px; border-width: 0; }
 li.unchecked::marker { content: &quot;\2610&quot;; }
 li.checked::marker { content: &quot;\2612&quot;; }
-<<<<<<< HEAD
+
 &lt;/style&gt;&lt;/head&gt;&lt;body style=&quot; font-family:'Noto Sans'; font-size:9pt; font-weight:400; font-style:normal;&quot;&gt;
 &lt;p align=&quot;center&quot; style=&quot; margin-top:0px; margin-bottom:0px; margin-left:0px; margin-right:0px; -qt-block-indent:0; text-indent:0px;&quot;&gt;&lt;span style=&quot; font-family:'Segoe UI'; font-size:16pt; font-weight:696;&quot;&gt;Problem Trzech Ciał&lt;/span&gt;&lt;/p&gt;
 &lt;p align=&quot;center&quot; style=&quot; margin-top:0px; margin-bottom:0px; margin-left:0px; margin-right:0px; -qt-block-indent:0; text-indent:0px;&quot;&gt;&lt;span style=&quot; font-family:'Segoe UI'; font-size:10pt;&quot;&gt;Aplikacja wizualizująca działanie algorytmów przybliżonych&lt;/span&gt;&lt;/p&gt;
@@ -136,17 +136,7 @@
 &lt;p align=&quot;center&quot; style=&quot; margin-top:0px; margin-bottom:0px; margin-left:0px; margin-right:0px; -qt-block-indent:0; text-indent:0px;&quot;&gt;&lt;span style=&quot; font-family:'Segoe UI';&quot;&gt;1. Należy wypełnić wszystkie pola obowiązkowe (pola tekstowe spoza obszaru &amp;quot;Modyfikacje&amp;quot;).&lt;/span&gt;&lt;/p&gt;
 &lt;p align=&quot;center&quot; style=&quot; margin-top:0px; margin-bottom:0px; margin-left:0px; margin-right:0px; -qt-block-indent:0; text-indent:0px;&quot;&gt;&lt;span style=&quot; font-family:'Segoe UI';&quot;&gt;2. Aby użyć modyfikacji, należy zaznaczyć odpowiednie pole wyboru. Aby zrezygnować z modyfikacji, wystarczy je odznaczyć.&lt;/span&gt;&lt;/p&gt;
 &lt;p align=&quot;center&quot; style=&quot; margin-top:0px; margin-bottom:0px; margin-left:0px; margin-right:0px; -qt-block-indent:0; text-indent:0px;&quot;&gt;&lt;span style=&quot; font-family:'Segoe UI';&quot;&gt;3. Szczegóły dotyczące parametrów poszczególnych algorytmów znajdują się w dokumentacji.&lt;/span&gt;&lt;/p&gt;&lt;/body&gt;&lt;/html&gt;</string>
-=======
-&lt;/style&gt;&lt;/head&gt;&lt;body style=&quot; font-family:'Segoe UI'; font-size:9pt; font-weight:400; font-style:normal;&quot;&gt;
-&lt;p align=&quot;center&quot; style=&quot; margin-top:0px; margin-bottom:0px; margin-left:0px; margin-right:0px; -qt-block-indent:0; text-indent:0px;&quot;&gt;&lt;span style=&quot; font-size:16pt; font-weight:696;&quot;&gt;Problem Trzech Ciał&lt;/span&gt;&lt;/p&gt;
-&lt;p align=&quot;center&quot; style=&quot; margin-top:0px; margin-bottom:0px; margin-left:0px; margin-right:0px; -qt-block-indent:0; text-indent:0px;&quot;&gt;&lt;span style=&quot; font-size:10pt;&quot;&gt;Aplikacja wizualizująca działanie algorytmów przybliżonych&lt;/span&gt;&lt;/p&gt;
-&lt;p align=&quot;center&quot; style=&quot; margin-top:0px; margin-bottom:0px; margin-left:0px; margin-right:0px; -qt-block-indent:0; text-indent:0px;&quot;&gt;&lt;span style=&quot; font-size:8pt; color:#787878;&quot;&gt;Konrad Flis, Automatyka i Robotyka WEAIiIB AGH&lt;/span&gt;&lt;/p&gt;
-&lt;p style=&quot;-qt-paragraph-type:empty; margin-top:0px; margin-bottom:0px; margin-left:0px; margin-right:0px; -qt-block-indent:0; text-indent:0px; font-size:8pt; color:#949494;&quot;&gt;&lt;br /&gt;&lt;/p&gt;
-&lt;p align=&quot;center&quot; style=&quot; margin-top:0px; margin-bottom:0px; margin-left:0px; margin-right:0px; -qt-block-indent:0; text-indent:0px;&quot;&gt;&lt;span style=&quot; font-weight:696;&quot;&gt;Instrukcje i wskazówki:&lt;/span&gt;&lt;/p&gt;
-&lt;p align=&quot;center&quot; style=&quot; margin-top:0px; margin-bottom:0px; margin-left:0px; margin-right:0px; -qt-block-indent:0; text-indent:0px;&quot;&gt;1. Należy wypełnić wszystkie pola obowiązkowe (pola tekstowe spoza obszaru &amp;quot;Modyfikacje&amp;quot;).&lt;/p&gt;
-&lt;p align=&quot;center&quot; style=&quot; margin-top:0px; margin-bottom:0px; margin-left:0px; margin-right:0px; -qt-block-indent:0; text-indent:0px;&quot;&gt;2. Aby użyć modyfikacji, należy zaznaczyć odpowiednie pole wyboru. Aby zrezygnować z modyfikacji, wystarczy je odznaczyć.&lt;/p&gt;
-&lt;p align=&quot;center&quot; style=&quot; margin-top:0px; margin-bottom:0px; margin-left:0px; margin-right:0px; -qt-block-indent:0; text-indent:0px;&quot;&gt;3. Szczegóły dotyczące parametrów poszczególnych algorytmów znajdują się w dokumentacji.&lt;/p&gt;&lt;/body&gt;&lt;/html&gt;</string>
->>>>>>> e407a5ad
+
         </property>
        </widget>
        <widget class="QComboBox" name="comboBoxLanguage">
@@ -2136,7 +2126,7 @@
         </property>
        </widget>
       </widget>
-<<<<<<< HEAD
+
       <widget class="QWidget" name="genethic">
        <attribute name="title">
         <string>Algorytm Genetyczny</string>
@@ -2154,7 +2144,7 @@
          <font>
           <pointsize>8</pointsize>
          </font>
-=======
+
       <widget class="QWidget" name="FA">
        <property name="whatsThis">
         <string>&lt;html&gt;&lt;head/&gt;&lt;body&gt;&lt;p&gt;&lt;br/&gt;&lt;/p&gt;&lt;/body&gt;&lt;/html&gt;</string>
@@ -2173,19 +2163,14 @@
         </property>
         <property name="text">
          <string>Start</string>
->>>>>>> e407a5ad
+
         </property>
        </widget>
        <widget class="QTabWidget" name="tabWidget_5">
         <property name="geometry">
          <rect>
-<<<<<<< HEAD
-          <x>400</x>
-          <y>0</y>
-=======
           <x>390</x>
           <y>10</y>
->>>>>>> e407a5ad
           <width>371</width>
           <height>361</height>
          </rect>
@@ -2193,19 +2178,19 @@
         <property name="currentIndex">
          <number>0</number>
         </property>
-<<<<<<< HEAD
+
         <widget class="QWidget" name="GENtabOrbit">
          <attribute name="title">
           <string>Orbita</string>
          </attribute>
          <widget class="QWidget" name="gridLayoutWidget_17">
-=======
+
         <widget class="QWidget" name="FAtabOrbit">
          <attribute name="title">
           <string>Orbita</string>
          </attribute>
          <widget class="QWidget" name="gridLayoutWidget_29">
->>>>>>> e407a5ad
+
           <property name="geometry">
            <rect>
             <x>-1</x>
@@ -2214,7 +2199,7 @@
             <height>341</height>
            </rect>
           </property>
-<<<<<<< HEAD
+
           <layout class="QGridLayout" name="gridOrbitGEN"/>
          </widget>
         </widget>
@@ -2223,7 +2208,7 @@
           <string>Położenia</string>
          </attribute>
          <widget class="QWidget" name="gridLayoutWidget_18">
-=======
+
           <layout class="QGridLayout" name="gridOrbitFA"/>
          </widget>
         </widget>
@@ -2232,7 +2217,7 @@
           <string>Położenia</string>
          </attribute>
          <widget class="QWidget" name="gridLayoutWidget_30">
->>>>>>> e407a5ad
+
           <property name="geometry">
            <rect>
             <x>-1</x>
@@ -2241,7 +2226,7 @@
             <height>341</height>
            </rect>
           </property>
-<<<<<<< HEAD
+
           <layout class="QGridLayout" name="gridPositionGEN"/>
          </widget>
         </widget>
@@ -2250,7 +2235,7 @@
           <string>Prędkości</string>
          </attribute>
          <widget class="QWidget" name="gridLayoutWidget_19">
-=======
+
           <layout class="QGridLayout" name="gridPositionFA"/>
          </widget>
         </widget>
@@ -2259,7 +2244,7 @@
           <string>Prędkości</string>
          </attribute>
          <widget class="QWidget" name="gridLayoutWidget_31">
->>>>>>> e407a5ad
+
           <property name="geometry">
            <rect>
             <x>-1</x>
@@ -2268,7 +2253,7 @@
             <height>341</height>
            </rect>
           </property>
-<<<<<<< HEAD
+
           <layout class="QGridLayout" name="gridVelocityGEN"/>
          </widget>
         </widget>
@@ -2277,7 +2262,7 @@
           <string>Błąd</string>
          </attribute>
          <widget class="QWidget" name="gridLayoutWidget_20">
-=======
+
           <layout class="QGridLayout" name="gridVelocityFA"/>
          </widget>
         </widget>
@@ -2286,7 +2271,7 @@
           <string>Błąd</string>
          </attribute>
          <widget class="QWidget" name="gridLayoutWidget_32">
->>>>>>> e407a5ad
+
           <property name="geometry">
            <rect>
             <x>-1</x>
@@ -2295,7 +2280,7 @@
             <height>341</height>
            </rect>
           </property>
-<<<<<<< HEAD
+
           <layout class="QGridLayout" name="gridErrorGEN"/>
          </widget>
         </widget>
@@ -2378,7 +2363,7 @@
           <y>50</y>
           <width>70</width>
           <height>20</height>
-=======
+
           <layout class="QGridLayout" name="gridErrorFA"/>
          </widget>
         </widget>
@@ -2459,12 +2444,12 @@
           <y>60</y>
           <width>71</width>
           <height>16</height>
->>>>>>> e407a5ad
-         </rect>
-        </property>
-        <property name="font">
-         <font>
-<<<<<<< HEAD
+
+         </rect>
+        </property>
+        <property name="font">
+         <font>
+
           <pointsize>8</pointsize>
          </font>
         </property>
@@ -2515,7 +2500,7 @@
           <y>140</y>
           <width>70</width>
           <height>20</height>
-=======
+
           <pointsize>6</pointsize>
          </font>
         </property>
@@ -2540,12 +2525,12 @@
           <y>80</y>
           <width>71</width>
           <height>16</height>
->>>>>>> e407a5ad
-         </rect>
-        </property>
-        <property name="font">
-         <font>
-<<<<<<< HEAD
+
+         </rect>
+        </property>
+        <property name="font">
+         <font>
+
           <pointsize>8</pointsize>
          </font>
         </property>
@@ -2686,7 +2671,7 @@
           <y>260</y>
           <width>70</width>
           <height>20</height>
-=======
+
           <pointsize>6</pointsize>
          </font>
         </property>
@@ -2767,23 +2752,16 @@
           <y>140</y>
           <width>71</width>
           <height>16</height>
->>>>>>> e407a5ad
-         </rect>
-        </property>
-        <property name="font">
-         <font>
-<<<<<<< HEAD
-          <pointsize>8</pointsize>
-         </font>
-        </property>
-        <property name="text">
-         <string>10</string>
-        </property>
-=======
-          <pointsize>6</pointsize>
-         </font>
-        </property>
->>>>>>> e407a5ad
+
+         </rect>
+        </property>
+        <property name="font">
+         <font>
+
+          <pointsize>6</pointsize>
+         </font>
+        </property>
+
        </widget>
       </widget>
      </widget>
