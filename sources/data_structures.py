--- conflicted
+++ resolved
@@ -314,7 +314,7 @@
                                                 "optional_abc.neigh_percent"),
             "multiplePeriods": ValidatedElement(int, 0, 99,
                                                 "optional_abc.multiple_periods"),
-<<<<<<< HEAD
+
             "GEN_pop_size": ValidatedElement(int, 1, 999,
                                                 "mandatory_gen.population_size"),
             "GEN_max_gen": ValidatedElement(int, 1, 999,
@@ -325,7 +325,6 @@
                                                 "mandatory_gen.crossover_rate"),
             "GENnumberOfMeasurements": ValidatedElement(int, 1, 250,
                                                         "mandatory_gen.number_of_measurements")
-=======
             "FApopulationSize": ValidatedElement(int, 1, 999, 
                                                  "mandatory_fa.population_size"),
             "FAmaxIterations": ValidatedElement(int, 1, 999, 
@@ -339,5 +338,4 @@
             "FAnumberOfMeasurements": ValidatedElement(int, 1, 999, 
                                                 "mandatory_fa.number_of_measurements")
 
->>>>>>> e407a5ad
-        }+        }
