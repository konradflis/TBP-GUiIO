--- conflicted
+++ resolved
@@ -62,11 +62,7 @@
         elif attractiveness_function == 1:
             beta = beta0 / ( 1 + gamma * r ** 2) # attractiveness function - inversed squared
         elif attractiveness_function == 2:
-<<<<<<< HEAD
-            beta = beta0 / (1 + np.exp(gamma * (r - 1))) # Adaptive attractiveness using a sigmoid-like function shifts more dynamically with r
-=======
             beta = beta0 / ( 1 + np.exp(gamma * (r -1))) # adaptive attractiveness function - sigmoid like
->>>>>>> 8485c36a
         else:
             raise ValueError(
                 f"Unknown attractiveness_function: '{attractiveness_function}'. "
