from dataclasses import dataclass, field
from copy import deepcopy
import numpy as np
import random
<<<<<<< HEAD

from sources.data_structures import MandatorySettingsGEN, OptionalSettingsGEN
from sources.common_elements import PropagatedElement, ModelProperties
from sources.constant import DATA_PATH_ORBIT_L2_7
=======
from copy import deepcopy
from common_elements import PropagatedElement, ModelProperties
from constant import DATA_PATH_ORBIT_L2_7
>>>>>>> e407a5ad

class Individual(PropagatedElement):
    def __init__(self, state=None, model=ModelProperties(filepath=DATA_PATH_ORBIT_L2_7, number_of_measurements=35)):
        super().__init__(state, model)
        if self.state is None:
            self.generate_random_genes()
        self.score = self.calculate_cost()

    def generate_random_genes(self):
        """
        Generate a random initial state.
        """
        lu_to_km_coeff = 389703
        tu_to_s_coeff = 382981
        pos_limits = 250 / lu_to_km_coeff
        vel_limits = 0.1 / (lu_to_km_coeff / tu_to_s_coeff)

        position = [np.random.uniform(-pos_limits, pos_limits) for _ in range(3)]
        velocity = [np.random.uniform(-vel_limits, vel_limits) for _ in range(3)]
        initial_random = position + velocity
        self.state = list(self.model.initial_state + initial_random)

    def mutate(self, mutation_rate: float=0.01, option: bool=False):
        """
        Two mutate options are available:
        - option 1: after implementation add describtion
        - option 2: after implementation add describtion
        """
        if option:
            self.state = self._mutate_2(mutation_rate)
        else:
            self.state = self._mutate_1(mutation_rate)


    def _mutate_1(self, mutation_rate: float=0.01):
        """
        One of the two mutate options.
        Method that mutates a single gene with constant shift.
        """
<<<<<<< HEAD
        mutate_index = random.randint(0, 5)
        shift = 0.001
        self.state[mutate_index]+=shift
        return self.state

=======
        shift = random.uniform(-0.1, 0.1)
        mutation_idx = random.randint(0, len(self.state) - 1)
        mutation = deepcopy(self.state)
        mutation[mutation_idx] += shift
        return mutation
>>>>>>> e407a5ad

    def _mutate_2(self, mutation_rate: float=0.01):
        """
        One of the two mutate options.
        Method that mutates random numbers genes with random shift.
        """
<<<<<<< HEAD
        indexes = random.sample([0, 1, 2, 3, 4, 5], k=random.randint(2, 6))
        for i in indexes:
            shift = random.uniform(-0.001,0.001)
            self.state[i]+=shift
        return self.state
=======
        mutation_idx1, mutation_idx2 = random.choices([0, 1, 2, 3, 4, 5], k=random.randint(1, 6))
        shift1 = random.uniform(-0.1, 0.1)
        shift2 = random.uniform(-0.1, 0.1)
        mutation= deepcopy(self.state)
        mutation[mutation_idx1] += shift1
        mutation[mutation_idx2] += shift2
        return mutation
>>>>>>> e407a5ad

    def crossover_1(self, other):
        """
        Random crossover: Each gene has a chance to come from either parent.
        Avoids copying all genes from one parent.
        """
        offspring1_poz_idx = random.choices([1, 2], k=6)
        while offspring1_poz_idx == [1] * 6 or offspring1_poz_idx == [2] * 6:
            offspring1_poz_idx = random.choices([1, 2], k=6)
        offspring2_poz_idx = [2 if x == 1 else 1 for x in offspring1_poz_idx]

        offspring1_poz = [self.state[i] if par == 1 else other.state[i] for i, par in enumerate(offspring1_poz_idx)]
        offspring2_poz = [self.state[i] if par == 1 else other.state[i] for i, par in enumerate(offspring2_poz_idx)]
        return offspring1_poz, offspring2_poz

    def crossover_2(self, other):
        """
        Single-point crossover: Genes are exchanged at a random point.
        """
        point = random.randint(1, 5)
        offspring1_poz = self.state[:point] + other.state[point:]
        offspring2_poz = other.state[:point] + self.state[point:]
        return offspring1_poz, offspring2_poz

    def crossover_copy(self, other):
        """
         No crossover: Offspring are direct copies of the parents.
        """
        offspring1_poz = self.state
        offspring2_poz = other.state
        return offspring1_poz, offspring2_poz


@dataclass
class Population:
    """
    Main idea list of Individuals.
    """
    size: int
    model: ModelProperties
    mutation_rate: float = 0.01
    crossover_rate: float = 0.7
    individuals: list[Individual] = field(default=list, init=False)
    global_best_state: list = None
    global_best_score: float = np.inf
    mutate_option: bool = True


    def __post_init__(self):
        """
        If no individuals are provided, create a population of random individuals.
        """
        self.individuals = self.initialize_population()
        self.elements = self.individuals #Just for plotting purposes

    def initialize_population(self):
        """
        Create a population of random individuals with specified size.
        """
        return [Individual() for _ in range(self.size)]

    def evaluate_population(self):
        """
        Evaluate the cost of each individual in the population.
        """
        for individual in self.individuals:
            individual.fitness = individual.calculate_cost()
        self.global_best_state = min(self.individuals, key=lambda ind: ind.score).state
        self.global_best_score = min(self.individuals, key=lambda ind: ind.score).score

    def select_parents(self, option: bool=False, tournament_size:int = None):
        """
        Two select options are available:
        - option 1: after implementation add describtion
        - option 2: after implementation add describtion
        """
        if option:
            return self._tournament_selection(tournament_size)
        else:
            return self._roulette_selection()

    def _tournament_selection(self, tournament_size: int):
        """ One of the two select options. """
        copy_list_of_individuals = deepcopy(self.individuals)
        if tournament_size is None:
            tournament_size = self.size // 10
        tournament_1 = random.sample(copy_list_of_individuals, tournament_size)
        parent_1 = min(tournament_1, key=lambda ind: ind.score)
        copy_list_of_individuals.remove(parent_1)
        tournament_2 = random.sample(copy_list_of_individuals, tournament_size)
        parent_2 = min(tournament_2, key=lambda ind: ind.score)
        return parent_1, parent_2

    def _roulette_selection(self):
        """ One of the two select options. """
        copy_list_of_individuals = deepcopy(self.individuals)
        total_fitness = self.sum_of_fittness()
        if total_fitness == 0:
            return tuple(random.sample(copy_list_of_individuals, 2)) 

        selection_probs_1 = [individual.score / total_fitness for individual in copy_list_of_individuals]
        selected_index_1 = random.choices(range(len(copy_list_of_individuals)), weights=selection_probs_1, k=1)[0]
        parent_1 = copy_list_of_individuals.pop(selected_index_1)
        selection_probs_2 = [individual.score / total_fitness for individual in copy_list_of_individuals]
        selected_index_2 = random.choices(range(len(copy_list_of_individuals)), weights=selection_probs_2, k=1)[0]
        parent_2 = copy_list_of_individuals.pop(selected_index_2)
        return parent_1, parent_2

    def crossover(self, parent1: Individual, parent2: Individual) -> []:
        """
        Two select options are available:
        - probability 0% - 35%: Inheritance of some features from one parent and others from the other parent.
         probability 35% - 70%: Single-point crossover.
        - probability 70% - 100%: No crossover - parents copy.
        :return: The function returns a tuple of two offspring generated by crossover. The type of crossover is determined
                 by the probability and crossover rate. Specifically:
            - If the probability is less than half of the crossover rate, the first crossover method (`_crossover_1`) is applied,
              resulting in an offspring that inherits some features from each parent.
            - If the probability is in the middle range (between half and the full crossover rate), the second crossover method (`_crossover_2`) is used,
              which implements single-point crossover. A random point is selected, and the genetic material of both parents is exchanged at that point.
            - If the probability is greater than or equal to the crossover rate, no crossover occurs, and the parents are copied directly.
              The method `crossover_copy` is used to generate two offspring by simply copying the parents' features.
        """
        probability = random.random()
        if probability < self.crossover_rate/2:
            return self._crossover_1(parent1, parent2)
        elif self.crossover_rate/2 <= probability < self.crossover_rate:
            return self._crossover_2(parent1, parent2)
        else:
            offspring1_poz, offspring2_poz = parent1.crossover_copy(parent2)
            return Individual(offspring1_poz), Individual(offspring2_poz)

    def _crossover_1(self, parent1: Individual, parent2: Individual)-> tuple[Individual, Individual]:
        """ One of the two select options. """
        offspring1_poz, offspring2_poz = parent1.crossover_1(parent2)
        return Individual(offspring1_poz), Individual(offspring2_poz)

    def _crossover_2(self, parent1: Individual, parent2: Individual)-> tuple[Individual, Individual]:
        """ One of the two select options. """
        offspring1_poz, offspring2_poz = parent1.crossover_2(parent2)
        return Individual(offspring1_poz), Individual(offspring2_poz)

    def mutate(self, individual: Individual):
        """
        Mutate an individual.
        """
        if random.random() < self.mutation_rate:
            individual.mutate(self.mutation_rate, self.mutate_option)

    def evolve(self, option: bool=True, tournament_size:int = None):
        """
        Create a new generation.
        """
        self.evaluate_population()
        new_generation = []

        while len(new_generation) < self.size:
            parent1, parent2 = self.select_parents(option, tournament_size)
            offspring1, offspring2 = self.crossover(parent1, parent2)
            self.mutate(offspring1)
            self.mutate(offspring2)
            offspring1.calculate_cost()
            offspring2.calculate_cost()
            new_generation.append(offspring1)
            new_generation.append(offspring2)
        self.individuals = new_generation
        self.elements = self.individuals  # Just for plotting purposes
        self.global_best_state = min(self.individuals, key=lambda ind: ind.score).state
        self.global_best_score = min(self.individuals, key=lambda ind: ind.score).score

    def sum_of_fittness(self):
        return sum(individual.score for individual in self.individuals)

    def convert_to_metric_units(self):
        """
        Converts the LU and LU/TU units to km and km/s respectively
        """
        lu_to_km_coeff = 389703
        tu_to_s_coeff = 382981
        self.global_best_state[:3] = np.array(self.global_best_state)[:3] * lu_to_km_coeff
        self.global_best_state[3:] = np.array(self.global_best_state)[3:] * (lu_to_km_coeff / tu_to_s_coeff)


@dataclass
class GeneticAlgorithm:
    mandatory: MandatorySettingsGEN
    optional: OptionalSettingsGEN = field(default=OptionalSettingsGEN)
    population: Population = field(init=False)

    def __post_init__(self):
        self.model = ModelProperties(self.optional.orbit_filepath, self.mandatory.number_of_measurements)
        self.population = Population(
            size=self.mandatory.population_size,
            model=self.model,
            mutation_rate=self.mandatory.mutation_rate,
            crossover_rate=self.mandatory.crossover_rate,
            mutate_option=self.optional.mutate_opt # dodac do gui
        )

    def run(self):
        """
        Main function of the algorithm.
        """
        best_scores_vector = []
        initial_population = deepcopy(self.population)
        for generation in range(self.mandatory.max_generations):
            self.population.evolve(option=self.optional.select_parent_opt,
                                   tournament_size=self.optional.tournament_size) # dodac do gui
            print(f"Generation {generation}:")
            print(f"Population: {self.population}")
            print("Individuals:")
            for ind in self.population.individuals:
                print(ind.state)
            print("Best score: ", self.population.global_best_score)
            best_scores_vector.append(self.population.global_best_score)

        final_population = deepcopy(self.population)
        return [
            initial_population,
            final_population,
            self.model.chosen_states,
            self.model.initial_state,
            self.mandatory.max_generations,
            best_scores_vector]

if __name__ == "__main__":
    mandatory_ga = MandatorySettingsGEN()
    optional_ga = OptionalSettingsGEN()
    ga = GeneticAlgorithm(mandatory_ga, optional_ga)
    ga.run()<|MERGE_RESOLUTION|>--- conflicted
+++ resolved
@@ -2,16 +2,11 @@
 from copy import deepcopy
 import numpy as np
 import random
-<<<<<<< HEAD
-
 from sources.data_structures import MandatorySettingsGEN, OptionalSettingsGEN
 from sources.common_elements import PropagatedElement, ModelProperties
 from sources.constant import DATA_PATH_ORBIT_L2_7
-=======
 from copy import deepcopy
-from common_elements import PropagatedElement, ModelProperties
 from constant import DATA_PATH_ORBIT_L2_7
->>>>>>> e407a5ad
 
 class Individual(PropagatedElement):
     def __init__(self, state=None, model=ModelProperties(filepath=DATA_PATH_ORBIT_L2_7, number_of_measurements=35)):
@@ -51,40 +46,25 @@
         One of the two mutate options.
         Method that mutates a single gene with constant shift.
         """
-<<<<<<< HEAD
+
         mutate_index = random.randint(0, 5)
         shift = 0.001
         self.state[mutate_index]+=shift
         return self.state
 
-=======
-        shift = random.uniform(-0.1, 0.1)
-        mutation_idx = random.randint(0, len(self.state) - 1)
-        mutation = deepcopy(self.state)
-        mutation[mutation_idx] += shift
-        return mutation
->>>>>>> e407a5ad
 
     def _mutate_2(self, mutation_rate: float=0.01):
         """
         One of the two mutate options.
         Method that mutates random numbers genes with random shift.
         """
-<<<<<<< HEAD
+
         indexes = random.sample([0, 1, 2, 3, 4, 5], k=random.randint(2, 6))
         for i in indexes:
             shift = random.uniform(-0.001,0.001)
             self.state[i]+=shift
         return self.state
-=======
-        mutation_idx1, mutation_idx2 = random.choices([0, 1, 2, 3, 4, 5], k=random.randint(1, 6))
-        shift1 = random.uniform(-0.1, 0.1)
-        shift2 = random.uniform(-0.1, 0.1)
-        mutation= deepcopy(self.state)
-        mutation[mutation_idx1] += shift1
-        mutation[mutation_idx2] += shift2
-        return mutation
->>>>>>> e407a5ad
+
 
     def crossover_1(self, other):
         """
